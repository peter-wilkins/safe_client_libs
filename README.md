# maidsafe_client

|Travis build status|Appveyor build status (Windows)|Code Coverage|
|:-----------------:|:-------------------:|:---------------------:|
|[![Build Status](https://travis-ci.org/dirvine/maidsafe_client.svg?branch=master)](https://travis-ci.org/dirvine/maidsafe_client)|[![Build status](https://ci.appveyor.com/api/projects/status/kp7liadkt0uwm7fs?svg=true)](https://ci.appveyor.com/project/dirvine/maidsafe-client)|[![Coverage Status](https://coveralls.io/repos/dirvine/maidsafe_client/badge.svg?branch=master)](https://coveralls.io/r/dirvine/maidsafe_client?branch=master)|

[Documentation](http://dirvine.github.io/maidsafe_client/)

#Todo
- [ ] Implement Get:
  - [ ] for immutable chunk
  - [ ] for mutable chunk
- [ ] Implement Put:
  - [ ] for immmutable chunk
  - [ ] for mutable chunk
- [ ] Implement Account:
  - [x] Serialisation
  - [x] Encryption
  - [ ] Creation
  - [ ] Retrieval
  - [ ] Password Change
- [ ] Implement example for basic store retrieve data (chunks) on network
- [ ] Implement example for create account/login 
<<<<<<< HEAD
- [ ] Implement stored file logout login and retrieve file 
- [ ] Implement client façade
- [ ] Test Put Flow
- [ ] Test Get Flow
- [ ] Test client façade
tba
=======
- [ ] Implement stored file logout login and retrieve file 
>>>>>>> c03daad0
<|MERGE_RESOLUTION|>--- conflicted
+++ resolved
@@ -7,27 +7,29 @@
 [Documentation](http://dirvine.github.io/maidsafe_client/)
 
 #Todo
-- [ ] Implement Get:
-  - [ ] for immutable chunk
-  - [ ] for mutable chunk
-- [ ] Implement Put:
-  - [ ] for immmutable chunk
-  - [ ] for mutable chunk
+- [ ] Implement client façade
+  - [ ] Implement Basic Read (get):
+    - [ ] for immutable chunk
+      - [ ] test
+    - [ ] for mutable data
+      - [ ] test
+  - [ ] Implement Basic Write (Put):
+    - [ ] for immmutable chunk
+      - [ ] test
+    - [ ] for mutable data
+      - [ ] test
+  - [ ] Implement Modify (Post) for mutable data
+    - [ ] test
 - [ ] Implement Account:
   - [x] Serialisation
+    - [x] test
   - [x] Encryption
+    - [x] test
   - [ ] Creation
+    - [ ] test
   - [ ] Retrieval
+    - [ ] test
   - [ ] Password Change
-- [ ] Implement example for basic store retrieve data (chunks) on network
-- [ ] Implement example for create account/login 
-<<<<<<< HEAD
-- [ ] Implement stored file logout login and retrieve file 
-- [ ] Implement client façade
-- [ ] Test Put Flow
-- [ ] Test Get Flow
-- [ ] Test client façade
-tba
-=======
-- [ ] Implement stored file logout login and retrieve file 
->>>>>>> c03daad0
+    - [ ] test
+- [ ] Implement Storage API:
+    - [ ] test
