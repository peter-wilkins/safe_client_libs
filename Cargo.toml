[package]
name = "maidsafe_client"
version = "0.1.1"
authors = ["MaidSafe Developers <dev@maidsafe.net>"]
description = "Maidsafe Client API library"
documentation = "http://maidsafe.github.io/maidsafe_client/latest/"
repository = "https://github.com/maidsafe/maidsafe_client"
readme = "README.md"
license = "GPL-3.0"
homepage = "http://maidsafe.net"

[dependencies]
cbor = "*"
rustc-serialize = "*"
rust-crypto = "*"
lru_time_cache = "0.2.*"
maidsafe_types = "0.2.*"
routing = "0.2.*"
sodiumoxide = "*"
<<<<<<< HEAD
rand = "*"
=======
time = "*"
rand = "*"
self_encryption = "0.2.*"
>>>>>>> eff35702

[features]
USE_ACTUAL_ROUTING = []<|MERGE_RESOLUTION|>--- conflicted
+++ resolved
@@ -17,13 +17,7 @@
 maidsafe_types = "0.2.*"
 routing = "0.2.*"
 sodiumoxide = "*"
-<<<<<<< HEAD
 rand = "*"
-=======
-time = "*"
-rand = "*"
-self_encryption = "0.2.*"
->>>>>>> eff35702
 
 [features]
 USE_ACTUAL_ROUTING = []